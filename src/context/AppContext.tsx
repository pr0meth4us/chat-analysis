--- conflicted
+++ resolved
@@ -1,10 +1,6 @@
 'use client';
 
-<<<<<<< HEAD
-import React, { createContext, useContext, useReducer, useEffect, useState } from 'react';
-=======
 import React, { createContext, useContext, useReducer, useEffect, useState, useRef, useCallback } from 'react';
->>>>>>> 629e621c
 import { AppState, TaskStatus, Message } from '@/types';
 import { api } from '@/utils/api';
 
@@ -54,17 +50,9 @@
         case 'SET_SENDERS':
             return { ...state, senders: action.payload };
         case 'SET_ANALYSIS_RESULT':
-<<<<<<< HEAD
-            return { ...state, analysisResult: action.payload };
-        case 'RESET_STATE':
-            return initialState;
-
-        // --- MODIFIED LOGIC START ---
-=======
             return { ...state, analysisResult: action.payload, isLoading: false };
         case 'RESET_STATE':
             return initialState;
->>>>>>> 629e621c
         case 'UPDATE_TASK': {
             const newTasks = [...state.tasks];
             const taskIndex = state.tasks.findIndex(
@@ -76,57 +64,11 @@
             } else {
                 newTasks.push(action.payload);
             }
-<<<<<<< HEAD
-
-            // After updating a task, check if it contains the analysis report.
-            const analysisTask = action.payload;
-            if (
-                analysisTask.status === 'completed' &&
-                analysisTask.result?.analysis_report
-            ) {
-                console.log('Analysis result found in updated task, setting state.');
-                return {
-                    ...state,
-                    tasks: newTasks,
-                    analysisResult: analysisTask.result
-                };
-            }
-
-=======
->>>>>>> 629e621c
             return { ...state, tasks: newTasks };
         }
         case 'SET_TASKS': {
-<<<<<<< HEAD
-            const newTasks = action.payload;
-
-            // When setting all tasks (e.g., on page load), find the latest analysis report.
-            const latestAnalysisTask = newTasks
-                .filter(task =>
-                    task.status === 'completed' &&
-                    task.result?.analysis_report &&
-                    task.end_time // Ensure task has an end time to sort by
-                )
-                .sort((a, b) => new Date(b.end_time!).getTime() - new Date(a.end_time!).getTime())
-                [0]; // Get the most recent one
-
-            if (latestAnalysisTask) {
-                console.log('Analysis result found in initial task list, setting state.');
-                return {
-                    ...state,
-                    tasks: newTasks,
-                    analysisResult: latestAnalysisTask.result
-                };
-            }
-
-            return { ...state, tasks: newTasks };
-        }
-        // --- MODIFIED LOGIC END ---
-
-=======
             return { ...state, tasks: action.payload };
         }
->>>>>>> 629e621c
         default:
             return state;
     }
@@ -137,8 +79,6 @@
 export function AppContextProvider({ children }: { children: React.ReactNode }) {
     const [state, dispatch] = useReducer(appReducer, initialState);
     const [isPolling, setIsPolling] = useState(false);
-<<<<<<< HEAD
-=======
     const prevTasksRef = useRef<TaskStatus[]>([]);
 
     const refreshData = useCallback(async () => {
@@ -186,7 +126,6 @@
             dispatch({ type: 'SET_LOADING', payload: false });
         }
     }, []);
->>>>>>> 629e621c
 
     // Effect to control polling based on task status
     useEffect(() => {
@@ -198,11 +137,7 @@
         }
     }, [state.tasks, isPolling]);
 
-<<<<<<< HEAD
-    // Effect to run the polling interval
-=======
     // FIXED POLLING LOGIC - Now includes refreshData in dependencies
->>>>>>> 629e621c
     useEffect(() => {
         if (!isPolling) {
             return;
@@ -211,13 +146,9 @@
         const pollTasks = async () => {
             try {
                 const response = await api.getSessionTasks();
-                const tasksArray = Array.isArray(response.tasks)
+                const newTasksArray = Array.isArray(response.tasks)
                     ? response.tasks
                     : Object.values(response.tasks || {});
-<<<<<<< HEAD
-                // Dispatching SET_TASKS will now automatically check for the analysis result
-                dispatch({ type: 'SET_TASKS', payload: tasksArray });
-=======
 
                 // Find if any task has just completed since the last check
                 const justCompletedTasks = newTasksArray.filter(currentTask => {
@@ -240,65 +171,15 @@
                 // Update the ref for the next poll
                 prevTasksRef.current = newTasksArray;
 
->>>>>>> 629e621c
             } catch (error) {
                 console.error('Failed to poll tasks:', error);
+                dispatch({ type: 'SET_ERROR', payload: 'Task polling failed.' });
             }
         };
 
         const intervalId = setInterval(pollTasks, 2000);
         return () => clearInterval(intervalId);
-<<<<<<< HEAD
-    }, [isPolling]);
-
-    const refreshData = async () => {
-        try {
-            // Get processed messages
-            try {
-                const processed = await api.getProcessedMessages();
-                dispatch({ type: 'SET_PROCESSED_MESSAGES', payload: processed });
-                const senders = [...new Set(processed.map(msg => msg.sender))];
-                dispatch({ type: 'SET_SENDERS', payload: senders });
-            } catch (error) {
-                console.log('No processed messages yet');
-            }
-
-            // Get filtered messages
-            try {
-                const filtered = await api.getFilteredMessages();
-                dispatch({ type: 'SET_FILTERED_MESSAGES', payload: filtered });
-            } catch (error) {
-                console.log('No filtered messages yet');
-            }
-
-            // This call now acts as a fallback.
-            // The primary logic is now in the reducer for SET_TASKS.
-            try {
-                const analysis = await api.getAnalysisReport();
-                if (analysis) {
-                    dispatch({ type: 'SET_ANALYSIS_RESULT', payload: analysis });
-                }
-            } catch (error) {
-                console.log('No analysis result from direct /data/report endpoint.');
-            }
-
-            // Get current tasks, which will trigger our new reducer logic to find the report.
-            try {
-                const response = await api.getSessionTasks();
-                const tasksArray = Array.isArray(response.tasks)
-                    ? response.tasks
-                    : Object.values(response.tasks || {});
-                dispatch({ type: 'SET_TASKS', payload: tasksArray });
-            } catch (error) {
-                console.error('Failed to get tasks during refresh:', error);
-            }
-        } catch (error) {
-            console.error('Failed to refresh data:', error);
-        }
-    };
-=======
     }, [isPolling, refreshData]); // Now includes refreshData
->>>>>>> 629e621c
 
     const actions = {
         uploadFile: async (file: File) => {
@@ -307,14 +188,8 @@
                 dispatch({ type: 'SET_ERROR', payload: null });
                 const task = await api.uploadFile(file);
                 dispatch({ type: 'UPDATE_TASK', payload: task });
-<<<<<<< HEAD
-            } catch (error: any) {
-                dispatch({ type: 'SET_ERROR', payload: error.message });
-            } finally {
-=======
-            } catch (error: unknown) {
-                dispatch({ type: 'SET_ERROR', payload: String(error) });
->>>>>>> 629e621c
+            } catch (error: unknown) {
+                dispatch({ type: 'SET_ERROR', payload: String(error) });
                 dispatch({ type: 'SET_LOADING', payload: false });
             }
         },
@@ -323,13 +198,6 @@
             try {
                 dispatch({ type: 'SET_LOADING', payload: true });
                 dispatch({ type: 'SET_ERROR', payload: null });
-<<<<<<< HEAD
-                await api.filterMessages(config);
-                await refreshData();
-            } catch (error: any) {
-                dispatch({ type: 'SET_ERROR', payload: error.message });
-            } finally {
-=======
                 const result = await api.filterMessages(config);
                 if ('task_id' in result) {
                     dispatch({ type: 'UPDATE_TASK', payload: result });
@@ -339,7 +207,6 @@
                 }
             } catch (error: unknown) {
                 dispatch({ type: 'SET_ERROR', payload: String(error) });
->>>>>>> 629e621c
                 dispatch({ type: 'SET_LOADING', payload: false });
             }
         },
@@ -350,14 +217,8 @@
                 dispatch({ type: 'SET_ERROR', payload: null });
                 const task = await api.startAnalysis(modules);
                 dispatch({ type: 'UPDATE_TASK', payload: task });
-<<<<<<< HEAD
-            } catch (error: any) {
-                dispatch({ type: 'SET_ERROR', payload: error.message });
-            } finally {
-=======
-            } catch (error: unknown) {
-                dispatch({ type: 'SET_ERROR', payload: String(error) });
->>>>>>> 629e621c
+            } catch (error: unknown) {
+                dispatch({ type: 'SET_ERROR', payload: String(error) });
                 dispatch({ type: 'SET_LOADING', payload: false });
             }
         },
@@ -377,9 +238,6 @@
     // Initial data load on component mount
     useEffect(() => {
         refreshData();
-<<<<<<< HEAD
-    }, []);
-=======
         // Also fetch initial tasks
         const fetchInitialTasks = async () => {
             try {
@@ -395,7 +253,6 @@
         };
         fetchInitialTasks();
     }, [refreshData]); // Include refreshData in dependencies
->>>>>>> 629e621c
 
     return (
         <AppContext.Provider value={{ state, dispatch, actions }}>
